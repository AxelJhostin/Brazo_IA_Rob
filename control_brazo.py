# =================================================================
# PROYECTO: Control de Brazo Robótico con Visión (6 Ejes)
<<<<<<< HEAD
# VERSIÓN:  Final con Sensibilidad Aumentada
# =================================================================

import cv2
import mediapipe as mp
import numpy as np
import serial
import time
import math
from collections import deque

# --- PARÁMETROS ---
BASE_CONTROL_RANGE_PX = 150 
HOMBRO_CONTROL_RANGE_PX = 100
PITCH_SENSITIVITY = 0.4 
# <<-- CORRECCIÓN: Se reduce el rango para hacer la rotación más sensible
ROLL_INPUT_RANGE = 0.18       
FLEXION_ANGLE_THRESHOLD = 110
SMOOTHING_FACTOR = 0.8
SEND_INTERVAL = 0.05
GESTURE_BUFFER_SIZE = 10 
GESTURE_CONFIRMATION_THRESHOLD = 7 

# --- CLASE DE AYUDA PARA MEDIAPIPE ---
=======
# VERSIÓN: Diseño Mejorado con Colores Específicos
# =================================================================

import cv2  # Biblioteca para procesamiento de imágenes y visión por computadora
import mediapipe as mp  # Framework de detección de poses y manos
import numpy as np  # Biblioteca para cálculos numéricos y matrices
import time  # Para manejar tiempos y retardos
from collections import deque  # Estructura de datos tipo cola para buffers
import math  # Funciones matemáticas
import os  # Funciones del sistema operativo
import serial  # Comunicación serial con Arduino
import serial.tools.list_ports  # Herramientas para puertos seriales

# --- PARÁMETROS GLOBALES ---
# Estos valores definen el comportamiento del sistema
BASE_X_MIN_PORCENTAJE = 0.15  # Límite izquierdo para movimiento de base
BASE_X_MAX_PORCENTAJE = 0.85  # Límite derecho para movimiento de base
ROLL_INPUT_RANGE = 0.22  # Rango de entrada para la rotación de muñeca
ROLL_OUTPUT_MIN_ANGLE = 40  # Ángulo mínimo de salida para rotación
ROLL_OUTPUT_MAX_ANGLE = 130  # Ángulo máximo de salida para rotación
PITCH_INPUT_MIN_ANGLE = 150  # Ángulo mínimo para movimiento de pitch
PITCH_INPUT_MAX_ANGLE = 210  # Ángulo máximo para movimiento de pitch
GESTURE_BUFFER_SIZE = 10  # Tamaño del buffer para detección de gestos
GESTURE_CONFIRMATION_THRESHOLD = 7  # Umbral para confirmar gesto de pinza
SERIAL_PORT = 'COM3'  # Puerto serial para comunicación con Arduino
BAUD_RATE = 9600  # Velocidad de transmisión serial

# --- SISTEMA DE SEGURIDAD ESENCIAL ---
# Define los límites seguros para cada articulación del brazo robótico
ANGULOS_SEGUROS = {
    'base': (0, 180),      # Rango seguro para base (0-180°)
    'hombro': (30, 160),   # Rango seguro para hombro (30-160°)
    'codo': (20, 170),     # Rango seguro para codo (20-170°)
    'pitch': (0, 180),     # Rango seguro para movimiento vertical de muñeca
    'roll': (40, 130)      # Rango seguro para rotación de muñeca
}

# --- PALETA DE COLORES PARA ARTICULACIONES ---
# Asigna colores específicos a cada articulación para visualización
COLORES = {
    'base': (0, 0, 255),       # Rojo para base
    'hombro': (255, 255, 0),   # Turquesa para hombro
    'codo': (0, 165, 255),     # Naranja para codo
    'pitch': (0, 0, 255),      # Rojo para movimiento vertical de muñeca
    'roll': (150, 50, 200),    # Morado para rotación de muñeca
    'mano': (50, 50, 50)       # Gris para estado de la mano
}

# --- CLASE POSE DETECTOR ---
# Encapsula la funcionalidad de detección de poses y manos
>>>>>>> 63e472c7
class PoseDetector:
    def __init__(self):
        # Inicializa los módulos de dibujo y detección de MediaPipe
        self.mp_drawing = mp.solutions.drawing_utils
        self.mp_pose = mp.solutions.pose
        self.mp_hands = mp.solutions.hands
        
        # Configura el detector de poses con niveles de confianza
        self.pose = self.mp_pose.Pose(
            min_detection_confidence=0.5, 
            min_tracking_confidence=0.5
        )
        
        # Configura el detector de manos (solo 1 mano)
        self.hands = self.mp_hands.Hands(
            static_image_mode=False, 
            max_num_hands=1, 
            min_detection_confidence=0.5, 
            min_tracking_confidence=0.5
        )

    # Procesa una imagen para detectar la pose corporal
    def find_pose(self, image): 
        return self.pose.process(image)
    
    # Procesa una imagen para detectar manos
    def find_hands(self, image): 
        return self.hands.process(image)
    
    # Dibuja todos los landmarks detectados en la imagen
    def draw_all_landmarks(self, image, pose_results, hand_results):
        # Si se detectó una pose, dibuja todos los landmarks y conexiones
        if pose_results.pose_landmarks: 
            self.mp_drawing.draw_landmarks(
                image, 
                pose_results.pose_landmarks, 
                self.mp_pose.POSE_CONNECTIONS,
                landmark_drawing_spec=mp.solutions.drawing_utils.DrawingSpec(
                    color=(0, 0, 255), thickness=2, circle_radius=3
                )
            )
            
            # Obtiene dimensiones de la imagen
            h, w, _ = image.shape
            
            # Dibuja hombros en color turquesa
            for idx in [11, 12]:  # Índices de landmarks de hombros
                if idx < len(pose_results.pose_landmarks.landmark):
                    lm = pose_results.pose_landmarks.landmark[idx]
                    cx, cy = int(lm.x * w), int(lm.y * h)
                    cv2.circle(image, (cx, cy), 8, (255, 255, 0), -1)
            
            # Dibuja codos en color naranja
            for idx in [13, 14]:  # Índices de landmarks de codos
                if idx < len(pose_results.pose_landmarks.landmark):
                    lm = pose_results.pose_landmarks.landmark[idx]
                    cx, cy = int(lm.x * w), int(lm.y * h)
                    cv2.circle(image, (cx, cy), 8, (0, 165, 255), -1)
        
        # Si se detectaron manos, dibuja sus landmarks
        if hand_results.multi_hand_landmarks:
<<<<<<< HEAD
            for hand_lm in hand_results.multi_hand_landmarks: self.mp_drawing.draw_landmarks(image, hand_lm, self.mp_hands.HAND_CONNECTIONS)

# --- FUNCIONES DE CÁLCULO ---
def calcular_angulo(a, b, c):
    a, b, c = np.array(a), np.array(b), np.array(c)
    radians = np.arctan2(c[1] - b[1], c[0] - b[0]) - np.arctan2(a[1] - b[1], a[0] - b[0])
    angle = np.abs(radians * 180.0 / np.pi)
    return 360 - angle if angle > 180.0 else angle
=======
            for hand_lm in hand_results.multi_hand_landmarks: 
                self.mp_drawing.draw_landmarks(
                    image, 
                    hand_lm, 
                    self.mp_hands.HAND_CONNECTIONS,
                    landmark_drawing_spec=mp.solutions.drawing_utils.DrawingSpec(
                        color=(0, 0, 255), thickness=2, circle_radius=3
                    )
                )
>>>>>>> 63e472c7

# --- CÁLCULOS DE ÁNGULOS DEL BRAZO ---
# Calcula los ángulos de base, hombro y codo basados en los landmarks
def calcular_angulos_brazo(landmarks, h, w):
    # Obtiene coordenadas de hombro, codo y muñeca
    shoulder = [landmarks[12].x * w, landmarks[12].y * h]  # Landmark 12: hombro derecho
    elbow = [landmarks[14].x * w, landmarks[14].y * h]     # Landmark 14: codo derecho
    wrist = [landmarks[16].x * w, landmarks[16].y * h]     # Landmark 16: muñeca derecha

    # BASE: Calcula posición horizontal de la muñeca en el rango 0-180°
    base = np.interp(wrist[0], [w * BASE_X_MIN_PORCENTAJE, w * BASE_X_MAX_PORCENTAJE], [180, 0])

    # HOMBRO: Calcula el ángulo entre brazo y vertical
    vec_shoulder_elbow = [elbow[0] - shoulder[0], elbow[1] - shoulder[1]]
    eje_vertical = [0, -1]  # Vector vertical hacia arriba
    
<<<<<<< HEAD
    diferencia_x = codo[0] - hombro[0]
    h1 = np.interp(diferencia_x, [-BASE_CONTROL_RANGE_PX, BASE_CONTROL_RANGE_PX], [180, 0])
    
    diferencia_y = hombro[1] - codo[1]
    h2 = np.interp(diferencia_y, [-HOMBRO_CONTROL_RANGE_PX, HOMBRO_CONTROL_RANGE_PX], [0, 180])

    c = calcular_angulo(hombro, codo, muneca)
=======
    # Cálculo del producto punto para obtener el ángulo
    mag_vec = np.linalg.norm(vec_shoulder_elbow)
    dot = vec_shoulder_elbow[0] * eje_vertical[0] + vec_shoulder_elbow[1] * eje_vertical[1]

    if mag_vec > 0:
        cos_theta = dot / mag_vec
        cos_theta = max(min(cos_theta, 1), -1)  # Asegura valor válido [-1,1]
        ang_hombro = np.degrees(np.arccos(cos_theta))  # Convierte a grados
    else:
        ang_hombro = 90  # Valor por defecto

    # CODO: Calcula el ángulo entre antebrazo y brazo
    vec1 = [shoulder[0] - elbow[0], shoulder[1] - elbow[1]]  # Brazo
    vec2 = [wrist[0] - elbow[0], wrist[1] - elbow[1]]       # Antebrazo
>>>>>>> 63e472c7
    
    # Cálculo del ángulo entre los dos vectores
    dot_product = vec1[0]*vec2[0] + vec1[1]*vec2[1]
    mag1 = np.linalg.norm(vec1)
    mag2 = np.linalg.norm(vec2)

<<<<<<< HEAD
def calcular_gestos_muneca(hand_landmarks, codo_coords, muneca_coords):
    # Inclinación (Pitch)
    vec_antebrazo = np.array(muneca_coords) - np.array(codo_coords)
    mcp_coords = [hand_landmarks.landmark[mp.solutions.hands.HandLandmark.MIDDLE_FINGER_MCP].x, hand_landmarks.landmark[mp.solutions.hands.HandLandmark.MIDDLE_FINGER_MCP].y]
    vec_mano = np.array(mcp_coords) - np.array([muneca_coords[0] / w, muneca_coords[1] / h])
    angle_rad = np.arctan2(vec_mano[1], vec_mano[0]) - np.arctan2(vec_antebrazo[1], vec_antebrazo[0])
    angle_deg = np.degrees(angle_rad)
    if angle_deg > 180: angle_deg -= 360
    if angle_deg < -180: angle_deg += 360
    ma = np.interp(angle_deg, [-90 * PITCH_SENSITIVITY, 90 * PITCH_SENSITIVITY], [180, 0])
    ma = max(0, min(180, ma))

    # Rotación (Roll)
    p5_x = hand_landmarks.landmark[5].x
    p17_x = hand_landmarks.landmark[17].x
    mr_raw = np.interp(p5_x - p17_x, [-ROLL_INPUT_RANGE, ROLL_INPUT_RANGE], [180, 0])
    
    # Pinza (Abierta/Cerrada)
    puntos_dedos = [
        (mp.solutions.hands.HandLandmark.INDEX_FINGER_MCP, mp.solutions.hands.HandLandmark.INDEX_FINGER_PIP, mp.solutions.hands.HandLandmark.INDEX_FINGER_TIP),
        (mp.solutions.hands.HandLandmark.MIDDLE_FINGER_MCP, mp.solutions.hands.HandLandmark.MIDDLE_FINGER_PIP, mp.solutions.hands.HandLandmark.MIDDLE_FINGER_TIP),
        (mp.solutions.hands.HandLandmark.RING_FINGER_MCP, mp.solutions.hands.HandLandmark.RING_FINGER_PIP, mp.solutions.hands.HandLandmark.RING_FINGER_TIP),
        (mp.solutions.hands.HandLandmark.PINKY_MCP, mp.solutions.hands.HandLandmark.PINKY_PIP, mp.solutions.hands.HandLandmark.PINKY_TIP)
    ]
    dedos_flexionados = 0
    for mcp_lm, pip_lm, tip_lm in puntos_dedos:
        mcp = [hand_landmarks.landmark[mcp_lm].x, hand_landmarks.landmark[mcp_lm].y]
        pip = [hand_landmarks.landmark[pip_lm].x, hand_landmarks.landmark[pip_lm].y]
        tip = [hand_landmarks.landmark[tip_lm].x, hand_landmarks.landmark[tip_lm].y]
        if calcular_angulo(mcp, pip, tip) < FLEXION_ANGLE_THRESHOLD:
            dedos_flexionados += 1
    p = 1 if dedos_flexionados >= 3 else 0

    return {'pitch': ma, 'roll_raw': mr_raw, 'pinza_raw': p}

# --- FUNCIÓN DE VISUALIZACIÓN ---
def dibujar_panel_de_datos(panel, angulos_brazo, gestos_mano, roll_suavizado, mano_str):
    font = cv2.FONT_HERSHEY_SIMPLEX; font_scale = 0.9; color_texto = (255, 255, 255); grosor = 2
    textos = {
        "Base (Giro)": int(angulos_brazo['base']),
        "Hombro (Elev.)": int(angulos_brazo['hombro']),
        "Codo (Flex.)": int(angulos_brazo['codo']),
        "Muneca (Pitch)": int(gestos_mano['pitch']),
        "Rotacion (Roll)": int(roll_suavizado),
        "Pinza": mano_str
    }
    cv2.putText(panel, "DATOS DEL ROBOT", (30, 40), font, 1.1, color_texto, grosor)
    cv2.line(panel, (20, 60), (380, 60), color_texto, 1)
    for i, (clave, valor) in enumerate(textos.items()):
        texto = f"{clave}: {valor}"
        posicion = (20, 110 + i * 60)
        cv2.putText(panel, texto, posicion, font, font_scale, color_texto, grosor, cv2.LINE_AA)

# --- FUNCIÓN PRINCIPAL (MAIN) ---
=======
    if mag1 > 0 and mag2 > 0:
        cos_theta2 = dot_product / (mag1 * mag2)
        cos_theta2 = max(min(cos_theta2, 1), -1)
        ang_codo = np.degrees(np.arccos(cos_theta2))
    else:
        ang_codo = 90  # Valor por defecto

    return {'base': base, 'hombro': ang_hombro, 'codo': ang_codo}, elbow, wrist

# --- DETECCIÓN DE GESTOS DE MANO ---
# Detecta si la mano está haciendo el gesto de pinza
def detectar_pinza(hand_landmarks):
    # Puntos de referencia para dedos (punta y base)
    puntos = [
        (4, 2),  # Pulgar
        (8, 6),  # Índice
        (12, 10),  # Medio
        (16, 14),  # Anular
        (20, 18)   # Meñique
    ]
    
    # Cuenta cuántos dedos están flexionados
    flexionados = sum(
        1 for p1, p2 in puntos 
        if hand_landmarks.landmark[p1].y > hand_landmarks.landmark[p2].y
    )
    
    # Considera pinza cerrada si al menos 4 dedos están flexionados
    return 1 if flexionados >= 4 else 0

# Calcula los gestos de la mano (movimiento vertical y rotación)
def calcular_gestos_mano(hand_landmarks, codo, muneca):
    try:
        # PITCH: Movimiento vertical de muñeca
        # Calcula ángulo entre puntos de referencia de la mano
        ma_raw = math.degrees(
            math.atan2(hand_landmarks.landmark[5].y - muneca[1], 
                       hand_landmarks.landmark[5].x - muneca[0]) -
            math.atan2(codo[1] - muneca[1], codo[0] - muneca[0])
        )
        # Mapea a rango 0-180°
        ma = np.interp(abs(ma_raw), [PITCH_INPUT_MIN_ANGLE, PITCH_INPUT_MAX_ANGLE], [180, 0])
    except:
        ma = 90  # Valor por defecto en caso de error

    try:
        # ROLL: Rotación de muñeca
        # Calcula diferencia horizontal entre puntos de referencia
        p5_x = hand_landmarks.landmark[5].x  # Base del dedo índice
        p17_x = hand_landmarks.landmark[17].x  # Base del meñique
        
        # Mapea a rango 0-180° y luego a rango seguro
        mr_raw = np.interp(p5_x - p17_x, [-ROLL_INPUT_RANGE, ROLL_INPUT_RANGE], [180, 0])
        mr_limitado = np.interp(mr_raw, [0, 180], [ROLL_OUTPUT_MIN_ANGLE, ROLL_OUTPUT_MAX_ANGLE])
    except:
        mr_limitado = 90  # Valor por defecto

    try:
        # Detecta gesto de pinza
        p = detectar_pinza(hand_landmarks)
    except:
        p = 0  # Valor por defecto

    return {'pitch': ma, 'roll_raw': mr_limitado, 'pinza': p}

# --- APLICAR LÍMITES DE SEGURIDAD ---
# Restringe los ángulos a los rangos seguros definidos
def aplicar_limites_seguros(angulos):
    angulos_limitados = {}
    for eje, valor in angulos.items():
        if eje in ANGULOS_SEGUROS:
            min_val, max_val = ANGULOS_SEGUROS[eje]
            # Aplica límites: valor no menor que min_val, no mayor que max_val
            angulos_limitados[eje] = max(min_val, min(max_val, valor))
        else:
            angulos_limitados[eje] = valor
    return angulos_limitados

# --- PANEL SUPERIOR CON LOGO Y FONDO AZUL ---
# Crea el panel superior con logo y título
def crear_panel_superior(ancho_total, alto=80, logo_img=None):
    # Crea un panel con fondo azul (#00a1e0 en formato BGR)
    panel = np.zeros((alto, ancho_total, 3), dtype=np.uint8)
    panel[:] = (224, 161, 0)  # Color #00a1e0 en BGR (Blue=224, Green=161, Red=0)
    
    # Configura fuente para texto
    font = cv2.FONT_HERSHEY_SIMPLEX
    grosor = 1
    
    # Texto principal del panel
    texto = "Proyecto de brazo robotico"
    # Calcula tamaño del texto para centrarlo
    texto_size = cv2.getTextSize(texto, font, 1.1, grosor)[0]
    texto_x = (ancho_total - texto_size[0]) // 2
    # Dibuja texto centrado
    cv2.putText(panel, texto, (texto_x, 50), font, 1.1, (255, 255, 255), grosor)
    
    # Agrega logo si está disponible
    if logo_img is not None:
        try:
            # Calcula dimensiones manteniendo relación de aspecto
            logo_h, logo_w = alto - 20, int((alto - 20) * logo_img.shape[1] / logo_img.shape[0])
            logo_resized = cv2.resize(logo_img, (logo_w, logo_h))
            
            # Crea fondo blanco para el logo
            logo_bg = np.ones((logo_h, logo_w, 3), dtype=np.uint8) * 255
            logo_bg[0:logo_h, 0:logo_w] = logo_resized
            
            # Posiciona logo en la esquina izquierda
            panel[10:10+logo_h, 20:20+logo_w] = logo_bg
        except:
            pass  # Ignora errores en caso de problemas con el logo
    
    return panel

# --- PANEL LATERAL MODERNO ---
# Crea el panel lateral con información de articulaciones
def crear_panel_lateral(ancho, alto, angulos, mano_estable, conexion_serial):
    # Crea panel con fondo blanco
    panel = np.ones((alto, ancho, 3), dtype=np.uint8) * 255
    
    # Configura fuente para texto
    font = cv2.FONT_HERSHEY_DUPLEX
    font_scale = 0.8
    grosor = 1
    color_texto = (0, 0, 0)  # Texto negro
    
    # Estado de conexión serial
    estado_serial = "CONECTADO" if conexion_serial else "DESCONECTADO"
    color_serial = (0, 150, 0) if conexion_serial else (0, 0, 150)  # Verde o rojo
    # Muestra estado de conexión
    cv2.putText(panel, f"Serial: {estado_serial}", (20, 40), font, 0.7, color_serial, grosor)
    
    # Título de sección
    cv2.putText(panel, "ANGULOS DEL BRAZO", (20, 80), font, 0.9, (50, 50, 50), grosor)
    # Línea divisoria
    cv2.line(panel, (15, 90), (ancho - 15, 90), (200, 200, 200), 1)
    
    # Lista de articulaciones a mostrar
    articulaciones = [
        ('base', 'Base'),         # Articulación base
        ('hombro', 'Hombro'),     # Articulación de hombro
        ('codo', 'Codo'),         # Articulación de codo
        ('pitch', 'Muneca'),      # Movimiento vertical de muñeca
        ('roll', 'Rotacion'),     # Rotación de muñeca
        ('mano', 'Mano')          # Estado de la mano (abierta/cerrada)
    ]
    
    # Itera sobre cada articulación para mostrarla
    for i, (key, nombre) in enumerate(articulaciones):
        y_pos = 130 + i * 50  # Posición vertical para cada elemento
        
        # Punto de color representativo
        color = COLORES[key]  # Obtiene color de la paleta
        cv2.circle(panel, (30, y_pos), 8, color, -1)  # Dibuja punto
        
        # Obtiene valor a mostrar
        if key == 'mano':
            valor = "CERRADA" if mano_estable else "ABIERTA"  # Texto para mano
        else:
            valor = int(angulos[key])  # Valor numérico para otras articulaciones
        
        # Nombre de la articulación
        cv2.putText(panel, nombre, (50, y_pos + 5), font, font_scale, color_texto, grosor)
        # Valor de la articulación
        cv2.putText(panel, f"{valor}", (200, y_pos + 5), font, font_scale, color_texto, grosor)
    
    return panel

# --- FUNCIÓN PRINCIPAL ---
>>>>>>> 63e472c7
def main():
    # Carga el logo de la universidad
    logo_img = None
    try:
        logo_path = "logo_puce.png"
        if os.path.exists(logo_path):
            logo_img = cv2.imread(logo_path)
            if logo_img is not None:
                print("Logo PUCE cargado")
            else:
                print("Error: no se pudo cargar el logo")
        else:
            print("Archivo de logo no encontrado")
    except Exception as e:
        print(f"Error cargando logo: {str(e)}")
        logo_img = None

    # Inicializa conexión con Arduino
    arduino = None
    try:
        arduino = serial.Serial(SERIAL_PORT, BAUD_RATE, timeout=0.1)
        time.sleep(1)  # Espera a que se establezca la conexión
        print(f"Serial conectado en {SERIAL_PORT}")
        conexion_serial = True
    except Exception as e:
        print(f"Error serial: {e}")
        arduino = None
        conexion_serial = False

    # Inicializa cámara
    cap = cv2.VideoCapture(0)
<<<<<<< HEAD
    last_send_time = time.time()
    panel_width = 450
    angulo_rotacion_suavizado = 90.0
    gesture_buffer = deque(maxlen=GESTURE_BUFFER_SIZE)
    stable_pinza_state = 0
    
    global w, h
=======
    if not cap.isOpened():
        print("Error: No se pudo abrir la camara")
        return

    # Crea detector de poses
    detector = PoseDetector()
    # Buffer para detección estable de gestos
    gesture_buffer = deque(maxlen=GESTURE_BUFFER_SIZE)
    panel_ancho = 350  # Ancho del panel lateral
    panel_alto_superior = 80  # Alto del panel superior
>>>>>>> 63e472c7

    # Bucle principal de procesamiento
    while cap.isOpened():
        ret, frame = cap.read()
        if not ret:
            print("Error: No se pudo capturar el frame")
            break
            
        frame = cv2.flip(frame, 1)  # Voltea horizontalmente para efecto espejo
        h, w, _ = frame.shape  # Obtiene dimensiones del frame
        
        # Crea lienzo principal (imagen completa)
        lienzo = np.zeros((h + panel_alto_superior, w + panel_ancho, 3), dtype=np.uint8)
        
        # Crea y añade panel superior
        panel_sup = crear_panel_superior(w + panel_ancho, panel_alto_superior, logo_img)
        lienzo[0:panel_alto_superior, 0:w+panel_ancho] = panel_sup
        
        # Convierte imagen a RGB para MediaPipe
        image_rgb = cv2.cvtColor(frame, cv2.COLOR_BGR2RGB)
        
        # Detecta pose corporal
        results_pose = detector.find_pose(image_rgb)
        # Detecta manos
        results_hands = detector.find_hands(image_rgb)
<<<<<<< HEAD
        
        angulos_brazo = {'base': 90, 'hombro': 90, 'codo': 90}
        gestos_mano = {'pitch': 90, 'roll_raw': 90, 'pinza_raw': 0}
=======
>>>>>>> 63e472c7

        # Valores por defecto para ángulos y puntos
        ang = {'base': 90, 'hombro': 90, 'codo': 90}
        gestos = {'pitch': 90, 'roll_raw': 90, 'pinza': 0}
        codo, muneca = [0, 0], [0, 0]

        # Si se detectó una pose, calcula ángulos
        if results_pose.pose_landmarks:
<<<<<<< HEAD
            angulos_brazo, codo_coords, muneca_coords = calcular_angulos_brazo(results_pose.pose_landmarks.landmark, h, w)
            
            if results_hands.multi_hand_landmarks:
                for hand_lm in results_hands.multi_hand_landmarks:
                    gestos_mano = calcular_gestos_muneca(hand_lm, codo_coords, muneca_coords)
        
        gesture_buffer.append(gestos_mano['pinza_raw'])
        if sum(gesture_buffer) >= GESTURE_CONFIRMATION_THRESHOLD:
            stable_pinza_state = 1
        elif sum(gesture_buffer) <= (GESTURE_BUFFER_SIZE - GESTURE_CONFIRMATION_THRESHOLD):
            stable_pinza_state = 0
=======
            ang, codo, muneca = calcular_angulos_brazo(results_pose.pose_landmarks.landmark, h, w)
            # Si se detectaron manos, calcula gestos
            if results_hands.multi_hand_landmarks:
                for hand in results_hands.multi_hand_landmarks:
                    try:
                        # Convierte coordenadas a relativas (0-1)
                        codo_rel = [codo[0] / w, codo[1] / h]
                        muneca_rel = [muneca[0] / w, muneca[1] / h]
                        gestos = calcular_gestos_mano(hand, codo_rel, muneca_rel)
                    except:
                        gestos = {'pitch': 90, 'roll_raw': 90, 'pinza': 0}
>>>>>>> 63e472c7

        # Actualiza buffer de gestos y determina estado estable de la mano
        gesture_buffer.append(gestos['pinza'])
        mano_estable = 1 if sum(gesture_buffer) >= GESTURE_CONFIRMATION_THRESHOLD else 0

        # Prepara diccionario con todos los ángulos
        angulos = {
            'base': ang['base'],
            'hombro': ang['hombro'],
            'codo': ang['codo'],
            'pitch': gestos['pitch'],
            'roll': gestos['roll_raw'],
            'mano': mano_estable
        }

        # Aplica límites de seguridad a los ángulos
        angulos_seguros = aplicar_limites_seguros(angulos)

        # Envía datos a Arduino si hay conexión
        if arduino is not None:
            try:
                # Formato: <base,hombro,codo,pitch,roll,mano>
                datos = f"<{int(angulos_seguros['base'])},{int(angulos_seguros['hombro'])},{int(angulos_seguros['codo'])},{int(angulos_seguros['pitch'])},{int(angulos_seguros['roll'])},{int(angulos_seguros['mano'])}>\n"
                arduino.write(datos.encode('utf-8'))
            except Exception as e:
                print(f"Error enviando datos: {e}")

        # Dibuja landmarks en el frame
        detector.draw_all_landmarks(frame, results_pose, results_hands)
<<<<<<< HEAD
        lienzo[0:h, 0:w] = frame
        mano_str = "CERRADA" if stable_pinza_state == 1 else "ABIERTA"
        dibujar_panel_de_datos(lienzo[:, w:], angulos_brazo, gestos_mano, roll_suavizado, mano_str)
        
        cv2.imshow('Control Brazo Robótico - Prueba Ejes 1-6 (Final)', lienzo)
        if cv2.waitKey(5) & 0xFF == 27: break
=======
        
        # Coloca el frame procesado en el lienzo principal
        lienzo[panel_alto_superior:panel_alto_superior+h, 0:w] = frame
        
        # Crea y añade panel lateral
        panel_lateral = crear_panel_lateral(panel_ancho, h, angulos, mano_estable, arduino is not None)
        lienzo[panel_alto_superior:panel_alto_superior+h, w:w+panel_ancho] = panel_lateral
        
        # Muestra la ventana con todo el contenido
        cv2.imshow("Control de Brazo Robotico", lienzo)
        
        # Termina el programa si se presiona ESC
        if cv2.waitKey(5) & 0xFF == 27: 
            break
>>>>>>> 63e472c7

    # Libera recursos al terminar
    cap.release()
    if arduino is not None:
        arduino.close()
    cv2.destroyAllWindows()

# Punto de entrada principal
if __name__ == "__main__":
    main()<|MERGE_RESOLUTION|>--- conflicted
+++ resolved
@@ -1,32 +1,6 @@
 # =================================================================
 # PROYECTO: Control de Brazo Robótico con Visión (6 Ejes)
-<<<<<<< HEAD
 # VERSIÓN:  Final con Sensibilidad Aumentada
-# =================================================================
-
-import cv2
-import mediapipe as mp
-import numpy as np
-import serial
-import time
-import math
-from collections import deque
-
-# --- PARÁMETROS ---
-BASE_CONTROL_RANGE_PX = 150 
-HOMBRO_CONTROL_RANGE_PX = 100
-PITCH_SENSITIVITY = 0.4 
-# <<-- CORRECCIÓN: Se reduce el rango para hacer la rotación más sensible
-ROLL_INPUT_RANGE = 0.18       
-FLEXION_ANGLE_THRESHOLD = 110
-SMOOTHING_FACTOR = 0.8
-SEND_INTERVAL = 0.05
-GESTURE_BUFFER_SIZE = 10 
-GESTURE_CONFIRMATION_THRESHOLD = 7 
-
-# --- CLASE DE AYUDA PARA MEDIAPIPE ---
-=======
-# VERSIÓN: Diseño Mejorado con Colores Específicos
 # =================================================================
 
 import cv2  # Biblioteca para procesamiento de imágenes y visión por computadora
@@ -76,7 +50,6 @@
 
 # --- CLASE POSE DETECTOR ---
 # Encapsula la funcionalidad de detección de poses y manos
->>>>>>> 63e472c7
 class PoseDetector:
     def __init__(self):
         # Inicializa los módulos de dibujo y detección de MediaPipe
@@ -138,16 +111,6 @@
         
         # Si se detectaron manos, dibuja sus landmarks
         if hand_results.multi_hand_landmarks:
-<<<<<<< HEAD
-            for hand_lm in hand_results.multi_hand_landmarks: self.mp_drawing.draw_landmarks(image, hand_lm, self.mp_hands.HAND_CONNECTIONS)
-
-# --- FUNCIONES DE CÁLCULO ---
-def calcular_angulo(a, b, c):
-    a, b, c = np.array(a), np.array(b), np.array(c)
-    radians = np.arctan2(c[1] - b[1], c[0] - b[0]) - np.arctan2(a[1] - b[1], a[0] - b[0])
-    angle = np.abs(radians * 180.0 / np.pi)
-    return 360 - angle if angle > 180.0 else angle
-=======
             for hand_lm in hand_results.multi_hand_landmarks: 
                 self.mp_drawing.draw_landmarks(
                     image, 
@@ -157,7 +120,6 @@
                         color=(0, 0, 255), thickness=2, circle_radius=3
                     )
                 )
->>>>>>> 63e472c7
 
 # --- CÁLCULOS DE ÁNGULOS DEL BRAZO ---
 # Calcula los ángulos de base, hombro y codo basados en los landmarks
@@ -174,15 +136,6 @@
     vec_shoulder_elbow = [elbow[0] - shoulder[0], elbow[1] - shoulder[1]]
     eje_vertical = [0, -1]  # Vector vertical hacia arriba
     
-<<<<<<< HEAD
-    diferencia_x = codo[0] - hombro[0]
-    h1 = np.interp(diferencia_x, [-BASE_CONTROL_RANGE_PX, BASE_CONTROL_RANGE_PX], [180, 0])
-    
-    diferencia_y = hombro[1] - codo[1]
-    h2 = np.interp(diferencia_y, [-HOMBRO_CONTROL_RANGE_PX, HOMBRO_CONTROL_RANGE_PX], [0, 180])
-
-    c = calcular_angulo(hombro, codo, muneca)
-=======
     # Cálculo del producto punto para obtener el ángulo
     mag_vec = np.linalg.norm(vec_shoulder_elbow)
     dot = vec_shoulder_elbow[0] * eje_vertical[0] + vec_shoulder_elbow[1] * eje_vertical[1]
@@ -197,69 +150,12 @@
     # CODO: Calcula el ángulo entre antebrazo y brazo
     vec1 = [shoulder[0] - elbow[0], shoulder[1] - elbow[1]]  # Brazo
     vec2 = [wrist[0] - elbow[0], wrist[1] - elbow[1]]       # Antebrazo
->>>>>>> 63e472c7
     
     # Cálculo del ángulo entre los dos vectores
     dot_product = vec1[0]*vec2[0] + vec1[1]*vec2[1]
     mag1 = np.linalg.norm(vec1)
     mag2 = np.linalg.norm(vec2)
 
-<<<<<<< HEAD
-def calcular_gestos_muneca(hand_landmarks, codo_coords, muneca_coords):
-    # Inclinación (Pitch)
-    vec_antebrazo = np.array(muneca_coords) - np.array(codo_coords)
-    mcp_coords = [hand_landmarks.landmark[mp.solutions.hands.HandLandmark.MIDDLE_FINGER_MCP].x, hand_landmarks.landmark[mp.solutions.hands.HandLandmark.MIDDLE_FINGER_MCP].y]
-    vec_mano = np.array(mcp_coords) - np.array([muneca_coords[0] / w, muneca_coords[1] / h])
-    angle_rad = np.arctan2(vec_mano[1], vec_mano[0]) - np.arctan2(vec_antebrazo[1], vec_antebrazo[0])
-    angle_deg = np.degrees(angle_rad)
-    if angle_deg > 180: angle_deg -= 360
-    if angle_deg < -180: angle_deg += 360
-    ma = np.interp(angle_deg, [-90 * PITCH_SENSITIVITY, 90 * PITCH_SENSITIVITY], [180, 0])
-    ma = max(0, min(180, ma))
-
-    # Rotación (Roll)
-    p5_x = hand_landmarks.landmark[5].x
-    p17_x = hand_landmarks.landmark[17].x
-    mr_raw = np.interp(p5_x - p17_x, [-ROLL_INPUT_RANGE, ROLL_INPUT_RANGE], [180, 0])
-    
-    # Pinza (Abierta/Cerrada)
-    puntos_dedos = [
-        (mp.solutions.hands.HandLandmark.INDEX_FINGER_MCP, mp.solutions.hands.HandLandmark.INDEX_FINGER_PIP, mp.solutions.hands.HandLandmark.INDEX_FINGER_TIP),
-        (mp.solutions.hands.HandLandmark.MIDDLE_FINGER_MCP, mp.solutions.hands.HandLandmark.MIDDLE_FINGER_PIP, mp.solutions.hands.HandLandmark.MIDDLE_FINGER_TIP),
-        (mp.solutions.hands.HandLandmark.RING_FINGER_MCP, mp.solutions.hands.HandLandmark.RING_FINGER_PIP, mp.solutions.hands.HandLandmark.RING_FINGER_TIP),
-        (mp.solutions.hands.HandLandmark.PINKY_MCP, mp.solutions.hands.HandLandmark.PINKY_PIP, mp.solutions.hands.HandLandmark.PINKY_TIP)
-    ]
-    dedos_flexionados = 0
-    for mcp_lm, pip_lm, tip_lm in puntos_dedos:
-        mcp = [hand_landmarks.landmark[mcp_lm].x, hand_landmarks.landmark[mcp_lm].y]
-        pip = [hand_landmarks.landmark[pip_lm].x, hand_landmarks.landmark[pip_lm].y]
-        tip = [hand_landmarks.landmark[tip_lm].x, hand_landmarks.landmark[tip_lm].y]
-        if calcular_angulo(mcp, pip, tip) < FLEXION_ANGLE_THRESHOLD:
-            dedos_flexionados += 1
-    p = 1 if dedos_flexionados >= 3 else 0
-
-    return {'pitch': ma, 'roll_raw': mr_raw, 'pinza_raw': p}
-
-# --- FUNCIÓN DE VISUALIZACIÓN ---
-def dibujar_panel_de_datos(panel, angulos_brazo, gestos_mano, roll_suavizado, mano_str):
-    font = cv2.FONT_HERSHEY_SIMPLEX; font_scale = 0.9; color_texto = (255, 255, 255); grosor = 2
-    textos = {
-        "Base (Giro)": int(angulos_brazo['base']),
-        "Hombro (Elev.)": int(angulos_brazo['hombro']),
-        "Codo (Flex.)": int(angulos_brazo['codo']),
-        "Muneca (Pitch)": int(gestos_mano['pitch']),
-        "Rotacion (Roll)": int(roll_suavizado),
-        "Pinza": mano_str
-    }
-    cv2.putText(panel, "DATOS DEL ROBOT", (30, 40), font, 1.1, color_texto, grosor)
-    cv2.line(panel, (20, 60), (380, 60), color_texto, 1)
-    for i, (clave, valor) in enumerate(textos.items()):
-        texto = f"{clave}: {valor}"
-        posicion = (20, 110 + i * 60)
-        cv2.putText(panel, texto, posicion, font, font_scale, color_texto, grosor, cv2.LINE_AA)
-
-# --- FUNCIÓN PRINCIPAL (MAIN) ---
-=======
     if mag1 > 0 and mag2 > 0:
         cos_theta2 = dot_product / (mag1 * mag2)
         cos_theta2 = max(min(cos_theta2, 1), -1)
@@ -430,7 +326,6 @@
     return panel
 
 # --- FUNCIÓN PRINCIPAL ---
->>>>>>> 63e472c7
 def main():
     # Carga el logo de la universidad
     logo_img = None
@@ -462,15 +357,6 @@
 
     # Inicializa cámara
     cap = cv2.VideoCapture(0)
-<<<<<<< HEAD
-    last_send_time = time.time()
-    panel_width = 450
-    angulo_rotacion_suavizado = 90.0
-    gesture_buffer = deque(maxlen=GESTURE_BUFFER_SIZE)
-    stable_pinza_state = 0
-    
-    global w, h
-=======
     if not cap.isOpened():
         print("Error: No se pudo abrir la camara")
         return
@@ -481,7 +367,6 @@
     gesture_buffer = deque(maxlen=GESTURE_BUFFER_SIZE)
     panel_ancho = 350  # Ancho del panel lateral
     panel_alto_superior = 80  # Alto del panel superior
->>>>>>> 63e472c7
 
     # Bucle principal de procesamiento
     while cap.isOpened():
@@ -507,12 +392,6 @@
         results_pose = detector.find_pose(image_rgb)
         # Detecta manos
         results_hands = detector.find_hands(image_rgb)
-<<<<<<< HEAD
-        
-        angulos_brazo = {'base': 90, 'hombro': 90, 'codo': 90}
-        gestos_mano = {'pitch': 90, 'roll_raw': 90, 'pinza_raw': 0}
-=======
->>>>>>> 63e472c7
 
         # Valores por defecto para ángulos y puntos
         ang = {'base': 90, 'hombro': 90, 'codo': 90}
@@ -521,19 +400,6 @@
 
         # Si se detectó una pose, calcula ángulos
         if results_pose.pose_landmarks:
-<<<<<<< HEAD
-            angulos_brazo, codo_coords, muneca_coords = calcular_angulos_brazo(results_pose.pose_landmarks.landmark, h, w)
-            
-            if results_hands.multi_hand_landmarks:
-                for hand_lm in results_hands.multi_hand_landmarks:
-                    gestos_mano = calcular_gestos_muneca(hand_lm, codo_coords, muneca_coords)
-        
-        gesture_buffer.append(gestos_mano['pinza_raw'])
-        if sum(gesture_buffer) >= GESTURE_CONFIRMATION_THRESHOLD:
-            stable_pinza_state = 1
-        elif sum(gesture_buffer) <= (GESTURE_BUFFER_SIZE - GESTURE_CONFIRMATION_THRESHOLD):
-            stable_pinza_state = 0
-=======
             ang, codo, muneca = calcular_angulos_brazo(results_pose.pose_landmarks.landmark, h, w)
             # Si se detectaron manos, calcula gestos
             if results_hands.multi_hand_landmarks:
@@ -545,7 +411,6 @@
                         gestos = calcular_gestos_mano(hand, codo_rel, muneca_rel)
                     except:
                         gestos = {'pitch': 90, 'roll_raw': 90, 'pinza': 0}
->>>>>>> 63e472c7
 
         # Actualiza buffer de gestos y determina estado estable de la mano
         gesture_buffer.append(gestos['pinza'])
@@ -575,14 +440,6 @@
 
         # Dibuja landmarks en el frame
         detector.draw_all_landmarks(frame, results_pose, results_hands)
-<<<<<<< HEAD
-        lienzo[0:h, 0:w] = frame
-        mano_str = "CERRADA" if stable_pinza_state == 1 else "ABIERTA"
-        dibujar_panel_de_datos(lienzo[:, w:], angulos_brazo, gestos_mano, roll_suavizado, mano_str)
-        
-        cv2.imshow('Control Brazo Robótico - Prueba Ejes 1-6 (Final)', lienzo)
-        if cv2.waitKey(5) & 0xFF == 27: break
-=======
         
         # Coloca el frame procesado en el lienzo principal
         lienzo[panel_alto_superior:panel_alto_superior+h, 0:w] = frame
@@ -597,7 +454,6 @@
         # Termina el programa si se presiona ESC
         if cv2.waitKey(5) & 0xFF == 27: 
             break
->>>>>>> 63e472c7
 
     # Libera recursos al terminar
     cap.release()
